--- conflicted
+++ resolved
@@ -69,17 +69,12 @@
 Flags:
   -b, --bucket string         gs://terraform-state
   -c, --connect                (default true)
-  -t, --compact                (default false)
+  -С, --compact                (default false)
   -f, --filter strings        google_compute_firewall=id1:id2:id4
   -h, --help                  help for google
   -o, --path-output string     (default "generated")
-<<<<<<< HEAD
   -p, --path-pattern string   {output}/{provider}/ (default "{output}/{provider}/{service}/")
       --projects strings      
-=======
-  -p, --path-pattern string   {output}/{provider}/custom/{service}/ (default "{output}/{provider}/{service}/")
-      --projects strings
->>>>>>> 323ef4d1
   -z, --regions strings       europe-west1, (default [global])
   -r, --resources strings     firewalls,networks
   -s, --state string          local or bucket (default "local")
