--- conflicted
+++ resolved
@@ -44,28 +44,6 @@
 }
 
 func (g *KmsGenerator) addKeys(client *kms.Client) error {
-<<<<<<< HEAD
-	p := kms.NewListKeysPaginator(client, &kms.ListKeysInput{})
-	for p.HasMorePages() {
-		page, err := p.NextPage(context.TODO())
-		if err != nil {
-			return err
-		}
-		for _, key := range page.Keys {
-			resource := terraformutils.NewResource(
-				*key.KeyId,
-				*key.KeyId,
-				"aws_kms_key",
-				"aws",
-				map[string]string{
-					"key_id": *key.KeyId,
-				},
-				kmsAllowEmptyValues,
-				map[string]interface{}{},
-			)
-			resource.SlowQueryRequired = true
-			g.Resources = append(g.Resources, resource)
-=======
 	p := kms.NewListKeysPaginator(client.ListKeysRequest(&kms.ListKeysInput{}))
 	for p.Next(context.Background()) {
 		for _, key := range p.CurrentPage().Keys {
@@ -93,22 +71,12 @@
 
 				g.addGrants(key.KeyId, client)
 			}
->>>>>>> 30e5d07b
 		}
 	}
 	return nil
 }
 
 func (g *KmsGenerator) addAliases(client *kms.Client) error {
-<<<<<<< HEAD
-	p := kms.NewListAliasesPaginator(client, &kms.ListAliasesInput{})
-	for p.HasMorePages() {
-		page, err := p.NextPage(context.TODO())
-		if err != nil {
-			return err
-		}
-		for _, alias := range page.Aliases {
-=======
 	p := kms.NewListAliasesPaginator(client.ListAliasesRequest(&kms.ListAliasesInput{}))
 	for p.Next(context.Background()) {
 		for _, alias := range p.CurrentPage().Aliases {
@@ -135,7 +103,7 @@
 			}
 		}
 	}
-	return p.Err()
+	return nil
 }
 
 func (g *KmsGenerator) addGrants(keyId *string, client *kms.Client) {
@@ -145,7 +113,6 @@
 	for p.Next(context.Background()) {
 		for _, grant := range p.CurrentPage().Grants {
 			grantId := *grant.KeyId + ":" + *grant.GrantId
->>>>>>> 30e5d07b
 			resource := terraformutils.NewSimpleResource(
 				grantId,
 				grantId,
@@ -157,11 +124,7 @@
 			g.Resources = append(g.Resources, resource)
 		}
 	}
-<<<<<<< HEAD
-	return nil
-=======
 	if p.Err() != nil {
 		log.Println(p.Err())
 	}
->>>>>>> 30e5d07b
 }