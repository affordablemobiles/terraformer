// Copyright 2018 The Terraformer Authors.
//
// Licensed under the Apache License, Version 2.0 (the "License");
// you may not use this file except in compliance with the License.
// You may obtain a copy of the License at
//
//      http://www.apache.org/licenses/LICENSE-2.0
//
// Unless required by applicable law or agreed to in writing, software
// distributed under the License is distributed on an "AS IS" BASIS,
// WITHOUT WARRANTIES OR CONDITIONS OF ANY KIND, either express or implied.
// See the License for the specific language governing permissions and
// limitations under the License.

package datadog

import (
	"context"
	"errors"
	"fmt"
	"net/url"
	"os"

	datadogV1 "github.com/DataDog/datadog-api-client-go/api/v1/datadog"
	datadogV2 "github.com/DataDog/datadog-api-client-go/api/v2/datadog"
	"github.com/GoogleCloudPlatform/terraformer/terraformutils"
	"github.com/zclconf/go-cty/cty"
)

type DatadogProvider struct { //nolint
	terraformutils.Provider
	apiKey          string
	appKey          string
	apiURL          string
	authV1          context.Context
	authV2          context.Context
	datadogClientV1 *datadogV1.APIClient
	datadogClientV2 *datadogV2.APIClient
}

// Init check env params and initialize API Client
func (p *DatadogProvider) Init(args []string) error {
	if args[0] != "" {
		p.apiKey = args[0]
	} else {
		if apiKey := os.Getenv("DATADOG_API_KEY"); apiKey != "" {
			p.apiKey = apiKey
		} else {
			return errors.New("api-key requirement")
		}
	}

	if args[1] != "" {
		p.appKey = args[1]
	} else {
		if appKey := os.Getenv("DATADOG_APP_KEY"); appKey != "" {
			p.appKey = appKey
		} else {
			return errors.New("app-key requirement")
		}
	}

	if args[2] != "" {
		p.apiURL = args[2]
	} else if v := os.Getenv("DATADOG_HOST"); v != "" {
		p.apiURL = v
	}

	// Initialize the Datadog V1 API client
	authV1 := context.WithValue(
		context.Background(),
		datadogV1.ContextAPIKeys,
		map[string]datadogV1.APIKey{
			"apiKeyAuth": {
				Key: p.apiKey,
			},
			"appKeyAuth": {
				Key: p.appKey,
			},
		},
	)
	if p.apiURL != "" {
		parsedAPIURL, parseErr := url.Parse(p.apiURL)
		if parseErr != nil {
			return fmt.Errorf(`invalid API Url : %v`, parseErr)
		}
		if parsedAPIURL.Host == "" || parsedAPIURL.Scheme == "" {
			return fmt.Errorf(`missing protocol or host : %v`, p.apiURL)
		}
		// If api url is passed, set and use the api name and protocol on ServerIndex{1}
		authV1 = context.WithValue(authV1, datadogV1.ContextServerIndex, 1)
		authV1 = context.WithValue(authV1, datadogV1.ContextServerVariables, map[string]string{
			"name":     parsedAPIURL.Host,
			"protocol": parsedAPIURL.Scheme,
		})
	}
	configV1 := datadogV1.NewConfiguration()

	// Enable unstable operations
	configV1.SetUnstableOperationEnabled("GetLogsIndex", true)
	configV1.SetUnstableOperationEnabled("ListLogIndexes", true)

	datadogClientV1 := datadogV1.NewAPIClient(configV1)

	// Initialize the Datadog V2 API client
	authV2 := context.WithValue(
		context.Background(),
		datadogV2.ContextAPIKeys,
		map[string]datadogV2.APIKey{
			"apiKeyAuth": {
				Key: p.apiKey,
			},
			"appKeyAuth": {
				Key: p.appKey,
			},
		},
	)
	if p.apiURL != "" {
		parsedAPIURL, parseErr := url.Parse(p.apiURL)
		if parseErr != nil {
			return fmt.Errorf(`invalid API Url : %v`, parseErr)
		}
		if parsedAPIURL.Host == "" || parsedAPIURL.Scheme == "" {
			return fmt.Errorf(`missing protocol or host : %v`, p.apiURL)
		}
		// If api url is passed, set and use the api name and protocol on ServerIndex{1}
		authV2 = context.WithValue(authV2, datadogV2.ContextServerIndex, 1)
		authV2 = context.WithValue(authV2, datadogV2.ContextServerVariables, map[string]string{
			"name":     parsedAPIURL.Host,
			"protocol": parsedAPIURL.Scheme,
		})
	}
	configV2 := datadogV2.NewConfiguration()
	datadogClientV2 := datadogV2.NewAPIClient(configV2)

	p.authV1 = authV1
	p.authV2 = authV2
	p.datadogClientV1 = datadogClientV1
	p.datadogClientV2 = datadogClientV2

	return nil
}

// GetName return string of provider name for Datadog
func (p *DatadogProvider) GetName() string {
	return "datadog"
}

// GetConfig return map of provider config for Datadog
func (p *DatadogProvider) GetConfig() cty.Value {
	return cty.ObjectVal(map[string]cty.Value{
		"api_key": cty.StringVal(p.apiKey),
		"app_key": cty.StringVal(p.appKey),
		"api_url": cty.StringVal(p.apiURL),
	})
}

// InitService ...
func (p *DatadogProvider) InitService(serviceName string, verbose bool) error {
	var isSupported bool
	if _, isSupported = p.GetSupportedService()[serviceName]; !isSupported {
		return errors.New(p.GetName() + ": " + serviceName + " not supported service")
	}
	p.Service = p.GetSupportedService()[serviceName]
	p.Service.SetName(serviceName)
	p.Service.SetVerbose(verbose)
	p.Service.SetProviderName(p.GetName())
	p.Service.SetArgs(map[string]interface{}{
		"api-key":         p.apiKey,
		"app-key":         p.appKey,
		"api-url":         p.apiURL,
		"authV1":          p.authV1,
		"authV2":          p.authV2,
		"datadogClientV1": p.datadogClientV1,
		"datadogClientV2": p.datadogClientV2,
	})
	return nil
}

// GetSupportedService return map of support service for Datadog
func (p *DatadogProvider) GetSupportedService() map[string]terraformutils.ServiceGenerator {
	return map[string]terraformutils.ServiceGenerator{
<<<<<<< HEAD
		"dashboard":      &DashboardGenerator{},
		"dashboard_list": &DashboardListGenerator{},
		"downtime":       &DowntimeGenerator{},
		"monitor":        &MonitorGenerator{},
		"screenboard":    &ScreenboardGenerator{},
		"synthetics":     &SyntheticsGenerator{},
		"timeboard":      &TimeboardGenerator{},
		"user":           &UserGenerator{},
=======
		"dashboard":                        &DashboardGenerator{},
		"downtime":                         &DowntimeGenerator{},
    "logs_archive":                     &LogsArchiveGenerator{},
		"logs_archive_order":               &LogsArchiveOrderGenerator{},
		"logs_custom_pipeline":             &LogsCustomPipelineGenerator{},
		"logs_index":                       &LogsIndexGenerator{},
		"logs_index_order":                 &LogsIndexOrderGenerator{},
		"logs_integration_pipeline":        &LogsIntegrationPipelineGenerator{},
		"logs_pipeline_order":              &LogsPipelineOrderGenerator{},
		"integration_aws":                  &IntegrationAWSGenerator{},
		"integration_aws_lambda_arn":       &IntegrationAWSLambdaARNGenerator{},
		"integration_aws_log_collection":   &IntegrationAWSLogCollectionGenerator{},
		"integration_azure":                &IntegrationAzureGenerator{},
		"integration_gcp":                  &IntegrationGCPGenerator{},
		"monitor":                          &MonitorGenerator{},
		"screenboard":                      &ScreenboardGenerator{},
    "security_monitoring_default_rule": &SecurityMonitoringDefaultRuleGenerator{},
		"security_monitoring_rule":         &SecurityMonitoringRuleGenerator{},
		"synthetics":                       &SyntheticsGenerator{},
		"timeboard":                        &TimeboardGenerator{},
		"user":                             &UserGenerator{},
		"role":                             &RoleGenerator{},
>>>>>>> 0ff77bc8
	}
}

// GetResourceConnections return map of resource connections for Datadog
func (DatadogProvider) GetResourceConnections() map[string]map[string][]string {
	return map[string]map[string][]string{}
}

// GetProviderData return map of provider data for Datadog
func (p DatadogProvider) GetProviderData(arg ...string) map[string]interface{} {
	return map[string]interface{}{}
}<|MERGE_RESOLUTION|>--- conflicted
+++ resolved
@@ -180,16 +180,7 @@
 // GetSupportedService return map of support service for Datadog
 func (p *DatadogProvider) GetSupportedService() map[string]terraformutils.ServiceGenerator {
 	return map[string]terraformutils.ServiceGenerator{
-<<<<<<< HEAD
-		"dashboard":      &DashboardGenerator{},
-		"dashboard_list": &DashboardListGenerator{},
-		"downtime":       &DowntimeGenerator{},
-		"monitor":        &MonitorGenerator{},
-		"screenboard":    &ScreenboardGenerator{},
-		"synthetics":     &SyntheticsGenerator{},
-		"timeboard":      &TimeboardGenerator{},
-		"user":           &UserGenerator{},
-=======
+		"dashboard_list":                   &DashboardListGenerator{},
 		"dashboard":                        &DashboardGenerator{},
 		"downtime":                         &DowntimeGenerator{},
     "logs_archive":                     &LogsArchiveGenerator{},
@@ -212,7 +203,6 @@
 		"timeboard":                        &TimeboardGenerator{},
 		"user":                             &UserGenerator{},
 		"role":                             &RoleGenerator{},
->>>>>>> 0ff77bc8
 	}
 }
 
