// Copyright 2018 The Terraformer Authors.
//
// Licensed under the Apache License, Version 2.0 (the "License");
// you may not use this file except in compliance with the License.
// You may obtain a copy of the License at
//
//      http://www.apache.org/licenses/LICENSE-2.0
//
// Unless required by applicable law or agreed to in writing, software
// distributed under the License is distributed on an "AS IS" BASIS,
// WITHOUT WARRANTIES OR CONDITIONS OF ANY KIND, either express or implied.
// See the License for the specific language governing permissions and
// limitations under the License.

package datadog

import (
	"context"
	"errors"
	"fmt"
	"net/url"
	"os"

	datadogV1 "github.com/DataDog/datadog-api-client-go/api/v1/datadog"
	datadogV2 "github.com/DataDog/datadog-api-client-go/api/v2/datadog"
	"github.com/GoogleCloudPlatform/terraformer/terraformutils"
	"github.com/zclconf/go-cty/cty"
)

type DatadogProvider struct { //nolint
	terraformutils.Provider
	apiKey          string
	appKey          string
	apiURL          string
	authV1          context.Context
	authV2          context.Context
	datadogClientV1 *datadogV1.APIClient
	datadogClientV2 *datadogV2.APIClient
}

// Init check env params and initialize API Client
func (p *DatadogProvider) Init(args []string) error {
	if args[0] != "" {
		p.apiKey = args[0]
	} else {
		if apiKey := os.Getenv("DATADOG_API_KEY"); apiKey != "" {
			p.apiKey = apiKey
		} else {
			return errors.New("api-key requirement")
		}
	}

	if args[1] != "" {
		p.appKey = args[1]
	} else {
		if appKey := os.Getenv("DATADOG_APP_KEY"); appKey != "" {
			p.appKey = appKey
		} else {
			return errors.New("app-key requirement")
		}
	}

	if args[2] != "" {
		p.apiURL = args[2]
	} else if v := os.Getenv("DATADOG_HOST"); v != "" {
		p.apiURL = v
	}

	// Initialize the Datadog V1 API client
	authV1 := context.WithValue(
		context.Background(),
		datadogV1.ContextAPIKeys,
		map[string]datadogV1.APIKey{
			"apiKeyAuth": {
				Key: p.apiKey,
			},
			"appKeyAuth": {
				Key: p.appKey,
			},
		},
	)
	if p.apiURL != "" {
		parsedAPIURL, parseErr := url.Parse(p.apiURL)
		if parseErr != nil {
			return fmt.Errorf(`invalid API Url : %v`, parseErr)
		}
		if parsedAPIURL.Host == "" || parsedAPIURL.Scheme == "" {
			return fmt.Errorf(`missing protocol or host : %v`, p.apiURL)
		}
		// If api url is passed, set and use the api name and protocol on ServerIndex{1}
		authV1 = context.WithValue(authV1, datadogV1.ContextServerIndex, 1)
		authV1 = context.WithValue(authV1, datadogV1.ContextServerVariables, map[string]string{
			"name":     parsedAPIURL.Host,
			"protocol": parsedAPIURL.Scheme,
		})
	}
	configV1 := datadogV1.NewConfiguration()

	// Enable unstable operations
	configV1.SetUnstableOperationEnabled("GetLogsIndex", true)
	configV1.SetUnstableOperationEnabled("ListLogIndexes", true)

	datadogClientV1 := datadogV1.NewAPIClient(configV1)

	// Initialize the Datadog V2 API client
	authV2 := context.WithValue(
		context.Background(),
		datadogV2.ContextAPIKeys,
		map[string]datadogV2.APIKey{
			"apiKeyAuth": {
				Key: p.apiKey,
			},
			"appKeyAuth": {
				Key: p.appKey,
			},
		},
	)
	if p.apiURL != "" {
		parsedAPIURL, parseErr := url.Parse(p.apiURL)
		if parseErr != nil {
			return fmt.Errorf(`invalid API Url : %v`, parseErr)
		}
		if parsedAPIURL.Host == "" || parsedAPIURL.Scheme == "" {
			return fmt.Errorf(`missing protocol or host : %v`, p.apiURL)
		}
		// If api url is passed, set and use the api name and protocol on ServerIndex{1}
		authV2 = context.WithValue(authV2, datadogV2.ContextServerIndex, 1)
		authV2 = context.WithValue(authV2, datadogV2.ContextServerVariables, map[string]string{
			"name":     parsedAPIURL.Host,
			"protocol": parsedAPIURL.Scheme,
		})
	}
	configV2 := datadogV2.NewConfiguration()
	datadogClientV2 := datadogV2.NewAPIClient(configV2)

	p.authV1 = authV1
	p.authV2 = authV2
	p.datadogClientV1 = datadogClientV1
	p.datadogClientV2 = datadogClientV2

	return nil
}

// GetName return string of provider name for Datadog
func (p *DatadogProvider) GetName() string {
	return "datadog"
}

// GetConfig return map of provider config for Datadog
func (p *DatadogProvider) GetConfig() cty.Value {
	return cty.ObjectVal(map[string]cty.Value{
		"api_key": cty.StringVal(p.apiKey),
		"app_key": cty.StringVal(p.appKey),
		"api_url": cty.StringVal(p.apiURL),
	})
}

// InitService ...
func (p *DatadogProvider) InitService(serviceName string, verbose bool) error {
	var isSupported bool
	if _, isSupported = p.GetSupportedService()[serviceName]; !isSupported {
		return errors.New(p.GetName() + ": " + serviceName + " not supported service")
	}
	p.Service = p.GetSupportedService()[serviceName]
	p.Service.SetName(serviceName)
	p.Service.SetVerbose(verbose)
	p.Service.SetProviderName(p.GetName())
	p.Service.SetArgs(map[string]interface{}{
		"api-key":         p.apiKey,
		"app-key":         p.appKey,
		"api-url":         p.apiURL,
		"authV1":          p.authV1,
		"authV2":          p.authV2,
		"datadogClientV1": p.datadogClientV1,
		"datadogClientV2": p.datadogClientV2,
	})
	return nil
}

// GetSupportedService return map of support service for Datadog
func (p *DatadogProvider) GetSupportedService() map[string]terraformutils.ServiceGenerator {
	return map[string]terraformutils.ServiceGenerator{
<<<<<<< HEAD
		"dashboard":                      &DashboardGenerator{},
		"downtime":                       &DowntimeGenerator{},
		"integration_aws":                &IntegrationAWSGenerator{},
		"integration_aws_lambda_arn":     &IntegrationAWSLambdaARNGenerator{},
		"integration_aws_log_collection": &IntegrationAWSLogCollectionGenerator{},
		"integration_azure":              &IntegrationAzureGenerator{},
		"integration_gcp":                &IntegrationGCPGenerator{},
		"monitor":                        &MonitorGenerator{},
		"screenboard":                    &ScreenboardGenerator{},
		"synthetics":                     &SyntheticsGenerator{},
		"timeboard":                      &TimeboardGenerator{},
		"user":                           &UserGenerator{},
=======
		"dashboard":   &DashboardGenerator{},
		"downtime":    &DowntimeGenerator{},
		"monitor":     &MonitorGenerator{},
		"role":        &RoleGenerator{},
		"screenboard": &ScreenboardGenerator{},
		"synthetics":  &SyntheticsGenerator{},
		"timeboard":   &TimeboardGenerator{},
		"user":        &UserGenerator{},
>>>>>>> cd56bd91
	}
}

// GetResourceConnections return map of resource connections for Datadog
func (DatadogProvider) GetResourceConnections() map[string]map[string][]string {
	return map[string]map[string][]string{}
}

// GetProviderData return map of provider data for Datadog
func (p DatadogProvider) GetProviderData(arg ...string) map[string]interface{} {
	return map[string]interface{}{}
}<|MERGE_RESOLUTION|>--- conflicted
+++ resolved
@@ -180,7 +180,6 @@
 // GetSupportedService return map of support service for Datadog
 func (p *DatadogProvider) GetSupportedService() map[string]terraformutils.ServiceGenerator {
 	return map[string]terraformutils.ServiceGenerator{
-<<<<<<< HEAD
 		"dashboard":                      &DashboardGenerator{},
 		"downtime":                       &DowntimeGenerator{},
 		"integration_aws":                &IntegrationAWSGenerator{},
@@ -193,16 +192,7 @@
 		"synthetics":                     &SyntheticsGenerator{},
 		"timeboard":                      &TimeboardGenerator{},
 		"user":                           &UserGenerator{},
-=======
-		"dashboard":   &DashboardGenerator{},
-		"downtime":    &DowntimeGenerator{},
-		"monitor":     &MonitorGenerator{},
-		"role":        &RoleGenerator{},
-		"screenboard": &ScreenboardGenerator{},
-		"synthetics":  &SyntheticsGenerator{},
-		"timeboard":   &TimeboardGenerator{},
-		"user":        &UserGenerator{},
->>>>>>> cd56bd91
+		"role":                           &RoleGenerator{},
 	}
 }
 
